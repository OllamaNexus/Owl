--- conflicted
+++ resolved
@@ -42,15 +42,10 @@
     func startStreaming() {
         let formatter = DateFormatter()
         formatter.dateFormat = "yyyyMMdd_HHmmss_ZZZ"
-<<<<<<< HEAD
-        captureID = "watch_\(formatter.string(from: Date()))"
-        let message = ["event": "startedStreaming", "captureID": captureID ?? ""]
+        captureUUID = "watch_\(formatter.string(from: Date()))"
+        let message = ["event": "startedStreaming", "captureUUID": captureUUID ?? ""]
         WatchConnectivityManager.shared.sendMessage(message)
-        connect(captureID: captureID)
-=======
-        captureUUID = "watch_\(formatter.string(from: Date()))"
         connect(captureUUID: captureUUID)
->>>>>>> 122c6fcc
     }
     
     func stopStreaming() {
