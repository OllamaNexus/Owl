--- conflicted
+++ resolved
@@ -107,16 +107,14 @@
         # Initialize the database
         app.state._app_state.database.init_db()
         asyncio.create_task(process_queue(app.state._app_state))
-<<<<<<< HEAD
         if config.streaming_transcription.provider == "whisper":
             start_streaming_whisper_server(config.streaming_whisper)
-=======
+        # UPD capture for LTE-M and other low bandwidth devices
         if config.udp.enabled:
             loop = asyncio.get_running_loop()
             await loop.create_datagram_endpoint(
                 lambda: UDPCaptureSocketApp(app.state._app_state), local_addr=(config.udp.host, config.udp.port)
             )
->>>>>>> 56024138
 
     @app.on_event("shutdown")
     async def shutdown_event():
