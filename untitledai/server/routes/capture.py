#
# capture.py
#
# Capture endpoints: streaming and chunked file uploads via HTTP handled here.
#

import os
from typing import Annotated

<<<<<<< HEAD
from fastapi import APIRouter, Request, HTTPException, BackgroundTasks, UploadFile, Depends
=======
from fastapi import APIRouter, Request, HTTPException, BackgroundTasks, UploadFile, Form
>>>>>>> ef1a0d09
from fastapi.responses import JSONResponse
from starlette.requests import ClientDisconnect
from pydub import AudioSegment
from ...models.schemas import Location
from sqlmodel import Session
from ...database.crud import create_location
import logging
import traceback

from .. import AppState
from ...devices import DeviceType
from ..capture import CaptureSession, create_wav_header, wav_header_size

logger = logging.getLogger(__name__)

router = APIRouter()

def get_database(request: Request):
    app_state: AppState = AppState.get(request)
    return app_state.database.get_db()

supported_upload_file_extensions = set([ "pcm", "aac", "m4a" ])
    
@router.post("/capture/streaming_post/{unique_id}")
async def streaming_post(request: Request, unique_id: str):
    logger.info('Client connected')
    state = AppState.get(from_obj=request)
    file_path = os.path.join(state.get_audio_directory(), f"{unique_id}.pcm")
    file_mode = "ab" if os.path.exists(file_path) else "wb"

    try:
        with open(file_path, file_mode) as file:
            async for chunk in request.stream():
                file.write(chunk)
                file.flush()
    except ClientDisconnect:
        logger.info(f"Client disconnected while streaming {unique_id}.")

    return JSONResponse(content={"message": f"Audio received"})

@router.post("/capture/streaming_post/{unique_id}/complete")
async def complete_audio(request: Request, background_tasks: BackgroundTasks, unique_id: str):
    state = AppState.get(from_obj=request)
    pcm_file_name = os.path.join(state.get_audio_directory(), f"{unique_id}.pcm")
    if not os.path.exists(pcm_file_name):
        raise HTTPException(status_code=404, detail="File not found")
    try:
        audio_data = AudioSegment.from_file(pcm_file_name, format="raw", frame_rate=48000, channels=1, sample_width=2)
    except Exception as e:
        raise HTTPException(status_code=500, detail=f"Error processing audio file: {e}")
    
    wave_file_name = ".".join(pcm_file_name.split(".")[:-1]) + ".wav"

    audio_data.export(wave_file_name, format="wav")
    os.remove(pcm_file_name)
    # background_tasks.add_task(process_session_from_audio, state.transcription_service, state.llm_service, wave_file_name)

    return JSONResponse(content={"message": f"Audio processed"})

@router.post("/capture/upload_chunk")
async def upload_chunk(request: Request, file: UploadFile, session_id: Annotated[str, Form()], timestamp: Annotated[str, Form()], device_type: Annotated[str, Form()]):
    try:
        app_state: AppState = AppState.get(from_obj=request)
        
        # Validate file format
        file_extension = os.path.splitext(file.filename)[1].lstrip(".")
        if file_extension not in supported_upload_file_extensions:
            return JSONResponse(content={"message": f"Failed to process because file extension is unsupported"})

        # Raw PCM is automatically converted to wave format. We do this to prevent client from
        # having to worry about reliability of transmission (in case WAV header chunk is dropped).
        if file_extension == "pcm":
            file_extension = "wav"  

        # Look up session or create a new one
        session: CaptureSession = None
        if session_id in app_state.capture_sessions_by_id:
            session = app_state.capture_sessions_by_id[session_id]
        else:
            # Create new session
            session = CaptureSession(
                audio_directory=app_state.get_audio_directory(),
                session_id=session_id,
                device_type=DeviceType(device_type) if device_type in DeviceType else DeviceType.UNKNOWN,
                timestamp=timestamp,
                file_extension=file_extension
            )
            app_state.capture_sessions_by_id[session_id] = session

        # First chunk or are we appending?
        first_chunk = not os.path.exists(path=session.filepath)
        write_mode = "wb" if first_chunk else "r+b"
        
        # Open and write file
        with open(file=session.filepath, mode=write_mode) as fp:
            # Get uploaded bytes
            content = await file.read()
            
            # Write or update the WAV header if needed
            if file_extension == "wav":
                if first_chunk:
                    header = create_wav_header(sample_bytes=len(content), sample_rate=16000)
                    fp.write(header)
                else:
                    fp.seek(0, 2)       # seek to end to get size
                    existing_sample_bytes = fp.tell() - wav_header_size
                    added_sample_bytes = len(content)
                    header = create_wav_header(sample_bytes=existing_sample_bytes + added_sample_bytes, sample_rate=16000)
                    fp.seek(0)          # beginning of file
                    fp.write(header)    # overwrite header with new
                    fp.seek(0, 2)       # to end of file so we can append

            # Append file data 
            bytes_written = fp.write(content)
            logging.info(f"{session.filepath}: {bytes_written} bytes appended")

            # Success
            return JSONResponse(content={"message": f"Audio processed"})

    except Exception as e:
        logging.error(f"Failed to process: {e}")
        return JSONResponse(content={"message": f"Failed to process: {e}"})

    
@router.post("/capture/location")
async def receive_location(location: Location, db: Session = Depends(AppState.get_db)):
    try:
        logger.info(f"Received location: {location}")
        new_location = create_location(db, location)
        return {"message": "Location received", "location_id": new_location.id}
    except Exception as e:
        logger.error(f"Error processing location: {e}")
        traceback.print_exc()
        raise HTTPException(status_code=500, detail=str(e))




    <|MERGE_RESOLUTION|>--- conflicted
+++ resolved
@@ -7,11 +7,7 @@
 import os
 from typing import Annotated
 
-<<<<<<< HEAD
-from fastapi import APIRouter, Request, HTTPException, BackgroundTasks, UploadFile, Depends
-=======
-from fastapi import APIRouter, Request, HTTPException, BackgroundTasks, UploadFile, Form
->>>>>>> ef1a0d09
+from fastapi import APIRouter, Request, HTTPException, BackgroundTasks, UploadFile, Form, Depends
 from fastapi.responses import JSONResponse
 from starlette.requests import ClientDisconnect
 from pydub import AudioSegment
